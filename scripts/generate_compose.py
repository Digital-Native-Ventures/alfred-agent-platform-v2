--- conflicted
+++ resolved
@@ -1,23 +1,24 @@
 #!/usr/bin/env python3
-"""Generate docker-compose.yml from individual service compose snippets."""
+"""
+Generate docker-compose.yml from individual service compose snippets
+"""
 from pathlib import Path
-from typing import Any, Dict, List
 
 import yaml
 
 
-def load_services() -> Dict[str, List[str]]:
-    """Load the canonical services list."""
+def load_services():
+    """Load the canonical services list"""
     with open("services.yaml", "r") as f:
         services_data = yaml.safe_load(f)
 
     # Maintain grouped structure for profile assignment
-    return services_data  # type: ignore
+    return services_data
 
 
-def merge_compose_files(services_data: Dict[str, List[str]]) -> Dict[str, Any]:
-    """Merge all service compose snippets into a single compose file."""
-    final_compose: Dict[str, Any] = {
+def merge_compose_files(services_data):
+    """Merge all service compose snippets into a single compose file"""
+    final_compose = {
         "version": "3.8",
         "services": {},
         "networks": {"alfred-network": {"driver": "bridge"}},
@@ -32,19 +33,11 @@
         for service_name in service_list:
             # Check in services directory first
             compose_file = services_dir / service_name / "compose.yml"
-<<<<<<< HEAD
 
             # If not found, check in adapters directory
             if not compose_file.exists():
                 compose_file = adapters_dir / service_name / "compose.yml"
 
-=======
-            
-            # If not found, check in adapters directory
-            if not compose_file.exists():
-                compose_file = adapters_dir / service_name / "compose.yml"
-                
->>>>>>> 2ededd50
             if compose_file.exists():
                 try:
                     with open(compose_file, "r") as f:
@@ -76,11 +69,7 @@
     for service_name in final_compose["services"]:
         if "environment" not in final_compose["services"][service_name]:
             final_compose["services"][service_name]["environment"] = []
-<<<<<<< HEAD
 
-=======
-            
->>>>>>> 2ededd50
         # Add standard environment variables
         if isinstance(final_compose["services"][service_name]["environment"], list):
             env_vars = final_compose["services"][service_name]["environment"]
@@ -98,15 +87,15 @@
     return final_compose
 
 
-def write_compose_file(compose_data: Dict[str, Any], output_file: str) -> None:
-    """Write the generated compose file."""
+def write_compose_file(compose_data, output_file):
+    """Write the generated compose file"""
     with open(output_file, "w") as f:
         yaml.dump(compose_data, f, default_flow_style=False, sort_keys=False)
     print(f"Generated: {output_file}")
 
 
-def main() -> None:
-    """Generate the complete docker-compose file."""
+def main():
+    """Generate the complete docker-compose file"""
     services_data = load_services()
     compose_data = merge_compose_files(services_data)
 
