x-common-labels:
  com.docker.compose.project: alfred
x-infra-service-labels:
  com.docker.compose.project: alfred
  com.docker.compose.group: infrastructure
x-database-service-labels:
  com.docker.compose.project: alfred
  com.docker.compose.group: database
x-agent-service-labels:
  com.docker.compose.project: alfred
  com.docker.compose.group: agents
x-ui-service-labels:
  com.docker.compose.project: alfred
  com.docker.compose.group: ui
x-llm-service-labels:
  com.docker.compose.project: alfred
  com.docker.compose.group: llm
x-monitoring-service-labels:
  com.docker.compose.project: alfred
  com.docker.compose.group: monitoring
x-mail-service-labels:
  com.docker.compose.project: alfred
  com.docker.compose.group: mail
x-health-check-settings:
  interval: 30s
  timeout: 20s
  retries: 5
  start_period: 45s
services:
  redis:
    image: redis:7-alpine
    container_name: redis
    ports:
      - 6379:6379
    environment:
      - REDIS_PASSWORD=${REDIS_PASSWORD}
    volumes:
      - redis-data:/data
    command:
      - redis-server
      - --requirepass
      - ${REDIS_PASSWORD}
    healthcheck:
      interval: 30s
      timeout: 5s
      retries: 3
      start_period: 45s
      test:
        - CMD
        - redis-cli
        - -a
        - ${REDIS_PASSWORD}
        - ping
    restart: unless-stopped
    networks:
      - alfred-network
    deploy: null
    labels:
      com.docker.compose.project: alfred
      com.docker.compose.group: infrastructure
      com.docker.compose.service: redis
  redis-exporter:
    image: oliver006/redis_exporter:v1.62.0-alpine
    container_name: redis-exporter
    ports:
      - 9101:9121
    environment:
      REDIS_ADDR: redis:6379
      REDIS_PASSWORD: ${REDIS_PASSWORD}
    command:
      - --redis.addr=redis://:${REDIS_PASSWORD}@redis:6379
      - --web.listen-address=:9121
    depends_on:
      redis:
        condition: service_healthy
    healthcheck:
      interval: 30s
      timeout: 5s
      retries: 3
      start_period: 30s
      test:
        - CMD
        - sh
        - -c
        - wget -qO- http://localhost:9121/metrics | grep -q '^redis_up 1'
    restart: unless-stopped
    networks:
      - alfred-network
    labels:
      com.docker.compose.project: alfred
      com.docker.compose.group: infrastructure
      com.docker.compose.service: redis-exporter
      prometheus.metrics.port: '9121'
  vector-db:
    image: qdrant/qdrant:v1.7.4
    container_name: vector-db
    ports:
      - 6333:6333
      - 6334:6334
      - 9102:6333
    volumes:
      - vector-db-data:/qdrant/storage
    environment:
      POSTGRES_PASSWORD: ${POSTGRES_PASSWORD}
      QDRANT__STORAGE__ROOT_PATH: /qdrant/storage
    depends_on:
      db-postgres:
        condition: service_healthy
    restart: unless-stopped
    deploy: null
    networks:
      - alfred-network
    labels:
      com.docker.compose.project: alfred
      com.docker.compose.group: infrastructure
      com.docker.compose.service: vector-db
      prometheus.metrics.port: '6333'
  pubsub-emulator:
    image: gcr.io/google.com/cloudsdktool/cloud-sdk:latest
    container_name: pubsub-emulator
    command:
      - gcloud
      - beta
      - emulators
      - pubsub
      - start
      - --host-port=0.0.0.0:8085
      - --project=${ALFRED_PROJECT_ID:-alfred-agent-platform}
    ports:
      - 8085:8085
    healthcheck:
      interval: 30s
      timeout: 20s
      retries: 5
      start_period: 45s
      test:
        - CMD
        - curl
        - -f
        - http://localhost:8085/v1/projects/alfred-agent-platform/topics
    restart: unless-stopped
    deploy: null
    networks:
      - alfred-network
    labels:
      com.docker.compose.project: alfred
      com.docker.compose.group: infrastructure
      com.docker.compose.service: pubsub-emulator
  pubsub-metrics:
    build:
      context: ./alfred/metrics
      dockerfile: Dockerfile
    image: pubsub-metrics:latest
    container_name: pubsub-metrics
    ports:
      - 9103:9103
    environment:
      - PUBSUB_URL=http://pubsub-emulator:8085
      - PROJECT_ID=${ALFRED_PROJECT_ID:-alfred-agent-platform}
      - PORT=9103
    healthcheck:
      interval: 30s
      timeout: 20s
      retries: 5
      start_period: 45s
      test:
        - CMD
        - curl
        - -fs
        - http://localhost:9103/health
    depends_on:
      pubsub-emulator:
        condition: service_started
    restart: unless-stopped
    networks:
      - alfred-network
    labels:
      com.docker.compose.project: alfred
      com.docker.compose.group: infrastructure
      com.docker.compose.service: pubsub-metrics
      prometheus.metrics.port: '9103'
  llm-service:
    image: ollama/ollama:latest
    container_name: llm-service
    mem_limit: 8g
    ports:
      - 11434:11434
    volumes:
      - llm-service-data:/root/.ollama
    environment:
      OPENAI_API_KEY: ${OPENAI_API_KEY}
    command:
      - serve
    healthcheck:
      interval: 30s
      timeout: 5s
      retries: 3
      start_period: 120s
      test:
        - CMD-SHELL
        - "ollama list || exit 1"
    restart: unless-stopped
    deploy: null
    networks:
      - alfred-network
    labels:
      com.docker.compose.project: alfred
      com.docker.compose.group: llm
      com.docker.compose.service: llm-service
      prometheus.metrics.port: '9091'
  model-registry:
    build:
      context: ./services/model-registry
      dockerfile: Dockerfile
    image: model-registry:latest
    container_name: model-registry
    ports:
      - 8079:8080
    environment:
      - DEBUG=true
      - DATABASE_URL=postgresql+asyncpg://postgres:postgres@db-postgres:5432/postgres
      - OLLAMA_URL=http://llm-service:11434
      - OPENAI_API_KEY=${ALFRED_OPENAI_API_KEY:-sk-mock-key-for-development-only}
      - ANTHROPIC_API_KEY=${ALFRED_ANTHROPIC_API_KEY:-}
      - PORT=8080
    healthcheck:
      interval: 10s
      timeout: 5s
      retries: 3
      start_period: 20s
      test:
        - CMD
        - curl
        - -f
        - http://model-registry:8080/health
    depends_on:
      db-postgres:
        condition: service_healthy
      llm-service:
        condition: service_started
    restart: unless-stopped
    deploy: null
    networks:
      - alfred-network
    labels:
      com.docker.compose.project: alfred
      com.docker.compose.group: llm
      com.docker.compose.service: model-registry
  model-router:
    build:
      context: ./alfred/model/router
      dockerfile: Dockerfile
    image: model-router:latest
    container_name: model-router
    ports:
      - 8080:8080
    environment:
      - DEBUG=true
      - MODEL_REGISTRY_URL=http://model-registry:8079
      - PORT=8080
      - LLM_HOST=http://llm-service:11434
    healthcheck:
      interval: 30s
      timeout: 5s
      retries: 3
      start_period: 20s
      test:
        - CMD
        - curl
        - -fsSL
        - http://model-router:8080/health
    depends_on:
      model-registry:
        condition: service_started
      llm-service:
        condition: service_healthy
    restart: unless-stopped
    deploy: null
    networks:
      - alfred-network
    labels:
      com.docker.compose.project: alfred
      com.docker.compose.group: llm
      com.docker.compose.service: model-router
  db-postgres:
    build:
      context: ./bootstrap
      dockerfile: Dockerfile.postgres-hardened
    image: postgres:15-alpine
    container_name: db-postgres
    ports:
      - 127.0.0.1:5432:5432
    environment:
      POSTGRES_USER: postgres
      POSTGRES_PASSWORD: ${POSTGRES_PASSWORD:-postgres}
      POSTGRES_DB: postgres
      POSTGRES_HOST_AUTH_METHOD: scram-sha-256
      POSTGRES_INITDB_ARGS: --auth-host=scram-sha-256 --auth-local=scram-sha-256
    volumes:
      - db-postgres-data:/var/lib/postgresql/data
      - ./migrations/supabase:/docker-entrypoint-initdb.d:ro
      - ./bootstrap:/bootstrap:ro
    command:
      - postgres
      - -c
      - wal_level=logical
      - -c
      - max_connections=200
      - -c
      - listen_addresses=*
      - -c
      - shared_preload_libraries=pg_stat_statements
      - -c
      - log_statement=ddl
      - -c
      - log_connections=on
      - -c
      - log_disconnections=on
      - -c
      - password_encryption=scram-sha-256
    deploy:
      resources:
        limits:
          cpus: '2'
          memory: 2G
    security_opt:
      - no-new-privileges:true
    cap_drop:
      - ALL
    cap_add:
      - CHOWN
      - SETUID
      - SETGID
      - FOWNER
      - DAC_OVERRIDE
    healthcheck:
      test:
        - CMD
        - pg_isready
        - -U
        - postgres
      interval: 10s
      timeout: 5s
      retries: 5
    restart: unless-stopped
    networks:
      - alfred-network
    labels:
      com.docker.compose.project: alfred
      com.docker.compose.group: database
      com.docker.compose.service: db-postgres
      com.docker.compose.security: hardened
  db-auth:
    image: supabase/gotrue:v2.143.0
    container_name: db-auth
    ports:
      - 9999:9999
    environment:
      GOTRUE_API_HOST: 0.0.0.0
      GOTRUE_API_PORT: 9999
      API_EXTERNAL_URL: ${API_EXTERNAL_URL:-http://localhost:8000}
      GOTRUE_DB_DRIVER: postgres
<<<<<<< HEAD
      GOTRUE_DB_DATABASE_URL: postgres://postgres:5a2953e749c7af6d0eacad8977830118@db-postgres:5432/postgres?sslmode=disable&search_path=auth
=======
      GOTRUE_DB_DATABASE_URL: postgres://postgres:${POSTGRES_PASSWORD}@db-postgres:5432/postgres?search_path=auth
>>>>>>> 31094ec2
      GOTRUE_SITE_URL: ${SITE_URL:-http://localhost:3000}
      GOTRUE_URI_ALLOW_LIST: ${ADDITIONAL_REDIRECT_URLS}
      GOTRUE_DISABLE_SIGNUP: ${DISABLE_SIGNUP:-false}
      GOTRUE_JWT_ADMIN_ROLES: service_role
      GOTRUE_JWT_AUD: authenticated
      GOTRUE_JWT_DEFAULT_GROUP_NAME: authenticated
      GOTRUE_JWT_EXP: ${JWT_EXPIRY:-3600}
<<<<<<< HEAD
      GOTRUE_JWT_SECRET: ${JWT_SECRET}
=======
      GOTRUE_JWT_SECRET: ${DB_JWT_SECRET}
>>>>>>> 31094ec2
      GOTRUE_EXTERNAL_EMAIL_ENABLED: ${ENABLE_EMAIL_SIGNUP:-true}
      GOTRUE_MAILER_AUTOCONFIRM: ${ENABLE_EMAIL_AUTOCONFIRM:-false}
      GOTRUE_SMTP_ADMIN_EMAIL: admin@example.com
      GOTRUE_SMTP_HOST: ${SMTP_HOST:-mail-server}
      GOTRUE_SMTP_PORT: ${SMTP_PORT:-1025}
      GOTRUE_SMTP_USER: ${SMTP_USER:-}
      GOTRUE_SMTP_PASS: ${SMTP_PASS:-}
      GOTRUE_SMTP_SENDER_NAME: Alfred Auth
<<<<<<< HEAD
    command:
      - auth
=======
>>>>>>> 31094ec2
    healthcheck:
      interval: 30s
      timeout: 20s
      retries: 5
      start_period: 45s
      test:
        - CMD
        - wget
        - --no-verbose
        - --tries=1
        - --spider
        - http://localhost:9999/health
    depends_on:
      db-postgres:
        condition: service_healthy
      mail-server:
        condition: service_started
    restart: unless-stopped
    deploy: null
    networks:
      - alfred-network
    labels:
      com.docker.compose.project: alfred
      com.docker.compose.group: database
      com.docker.compose.service: db-auth
      prometheus.metrics.port: '9091'
    platform: linux/amd64
  db-auth-metrics:
    build:
      context: ./alfred/metrics
      dockerfile: Dockerfile
    image: db-metrics:latest
    container_name: db-auth-metrics
    ports:
      - 9120:9091
    environment:
      - SERVICE_NAME=db-auth
      - SERVICE_URL=http://db-auth:9999
      - CHECK_TYPE=http
      - HEALTH_PATH=/health
      - PORT=9091
    healthcheck:
      interval: 30s
      timeout: 20s
      retries: 5
      start_period: 45s
      test:
        - CMD
        - wget
        - --no-verbose
        - --tries=1
        - --spider
        - http://localhost:9091/healthz
    depends_on:
      db-auth:
        condition: service_started
    restart: unless-stopped
    networks:
      - alfred-network
    labels:
      com.docker.compose.project: alfred
      com.docker.compose.group: monitoring
      com.docker.compose.service: db-auth-metrics
      prometheus.metrics.port: '9091'
  db-api:
    image: postgrest/postgrest:v11.2.0
    container_name: db-api
    ports:
      - 3000:3000
    environment:
      PGRST_DB_URI: postgres://postgres:5a2953e749c7af6d0eacad8977830118@db-postgres:5432/postgres?sslmode=disable
      PGRST_DB_SCHEMAS: public,storage,graphql_public
      PGRST_DB_ANON_ROLE: anon
      PGRST_JWT_SECRET: c92e5a65be174deb6fc58fdbfb75ea022492a497216092f12630650a67f3e90b
      DATABASE_URL: postgresql://postgres:${POSTGRES_PASSWORD}@db-postgres:5432/alfred
    # Health check disabled - PostgREST image has no shell or utilities
    # Service is healthy if it starts and responds on port 3000
    depends_on:
      db-postgres:
        condition: service_healthy
    restart: unless-stopped
    deploy: null
    networks:
      - alfred-network
    labels:
      com.docker.compose.project: alfred
      com.docker.compose.group: database
      com.docker.compose.service: db-api
  db-api-metrics:
    build:
      context: ./alfred/metrics
      dockerfile: Dockerfile
    image: db-metrics:latest
    container_name: db-api-metrics
    ports:
      - 9121:9091
    environment:
      - SERVICE_NAME=db-api
      - SERVICE_URL=http://db-api:3000
      - CHECK_TYPE=http
      - HEALTH_PATH=/
      - PORT=9091
    healthcheck:
      interval: 30s
      timeout: 20s
      retries: 5
      start_period: 45s
      test:
        - CMD
        - wget
        - --no-verbose
        - --tries=1
        - --spider
        - http://localhost:9091/healthz
    depends_on:
      db-api:
        condition: service_started
    restart: unless-stopped
    networks:
      - alfred-network
    labels:
      com.docker.compose.project: alfred
      com.docker.compose.group: monitoring
      com.docker.compose.service: db-api-metrics
      prometheus.metrics.port: '9091'
  db-admin:
    image: supabase/studio:20240326-5e5586d
    container_name: db-admin
    ports:
      - 3001:3000
    environment:
      STUDIO_PG_META_URL: http://postgres-meta:8080
      POSTGRES_PASSWORD: ${DB_PASSWORD:-your-super-secret-password}
      DEFAULT_ORGANIZATION_NAME: ${STUDIO_DEFAULT_ORGANIZATION:-Alfred Organization}
      DEFAULT_PROJECT_NAME: ${STUDIO_DEFAULT_PROJECT:-Alfred Project}
      SUPABASE_URL: http://supabase-kong:8000
      SUPABASE_PUBLIC_URL: ${SUPABASE_PUBLIC_URL:-http://localhost:8000}
      SUPABASE_ANON_KEY: ${ANON_KEY:-eyJhbGciOiJIUzI1NiIsInR5cCI6IkpXVCJ9.eyJyb2xlIjoiYW5vbiIsImV4cCI6MTc0OTUzNjEzMH0.zcPCLGlqF3YHBP-gTlXOQ2zjV-h3VmxbThiYEg2I5io}
      SUPABASE_SERVICE_KEY: ${SERVICE_ROLE_KEY:-eyJhbGciOiJIUzI1NiIsInR5cCI6IkpXVCJ9.eyJyb2xlIjoic2VydmljZV9yb2xlIiwiZXhwIjoxNzQ5NTM2MTMwfQ.EDf3DT0Zl6qQbrLIQLwAXRWAN5kaJ5mvlAh1jm0CY-o}
<<<<<<< HEAD
    healthcheck:
      interval: 30s
      timeout: 20s
      retries: 5
      start_period: 45s
      test:
        - CMD
        - wget
        - --no-verbose
        - --tries=1
        - --spider
        - http://localhost:3000/api/health
=======
>>>>>>> 31094ec2
    depends_on:
      db-postgres:
        condition: service_healthy
      db-api:
        condition: service_started
    restart: unless-stopped
    deploy: null
    networks:
      - alfred-network
    labels:
      com.docker.compose.project: alfred
      com.docker.compose.group: database
      com.docker.compose.service: db-admin
  db-admin-metrics:
    build:
      context: ./alfred/metrics
      dockerfile: Dockerfile
    image: db-metrics:latest
    container_name: db-admin-metrics
    ports:
      - 9122:9091
    environment:
      - SERVICE_NAME=db-admin
      - SERVICE_URL=http://db-admin:3000
      - CHECK_TYPE=http
      - HEALTH_PATH=/health
      - PORT=9091
    healthcheck:
      interval: 30s
      timeout: 20s
      retries: 5
      start_period: 45s
      test:
        - CMD
        - wget
        - --no-verbose
        - --tries=1
        - --spider
        - http://localhost:9091/healthz
    depends_on:
      db-admin:
        condition: service_started
    restart: unless-stopped
    networks:
      - alfred-network
    labels:
      com.docker.compose.project: alfred
      com.docker.compose.group: monitoring
      com.docker.compose.service: db-admin-metrics
      prometheus.metrics.port: '9091'
  db-realtime:
    image: supabase/realtime:v2.27.5
    container_name: db-realtime
    ports:
      - 4000:4000
    environment:
      PORT: 4000
      DB_HOST: db-postgres
      DB_PORT: 5432
      DB_NAME: ${DB_NAME:-postgres}
      DB_USER: postgres
      DB_PASSWORD: ${DB_PASSWORD:-your-super-secret-password}
      DB_SSL: 'false'
      JWT_SECRET: ${DB_JWT_SECRET:-your-super-secret-jwt-token}
      REPLICATION_MODE: RLS
      REPLICATION_POLL_INTERVAL: 100
      SECURE_CHANNELS: 'true'
      SLOT_NAME: supabase_realtime_rls
      TEMPORARY_SLOT: 'true'
      SECRET_KEY_BASE: ${SECRET_KEY_BASE:-2a889e9d516d08490c603f4ec73c58c0b1d4d9cc8c6be2b3c7639d2c780bb4d0}
      RLIMIT_NOFILE: 100000
      FLY_APP_NAME: realtime
      FLY_ALLOC_ID: local
      ERL_AFLAGS: -proto_dist inet_tcp
    healthcheck:
      interval: 30s
      timeout: 20s
      retries: 5
      start_period: 45s
      test:
        - CMD-SHELL
        - nc -z localhost 4000 || exit 1
    depends_on:
      db-postgres:
        condition: service_healthy
    restart: unless-stopped
    deploy: null
    networks:
      - alfred-network
    labels:
      com.docker.compose.project: alfred
      com.docker.compose.group: database
      com.docker.compose.service: db-realtime
  db-realtime-metrics:
    build:
      context: ./alfred/metrics
      dockerfile: Dockerfile
    image: db-metrics:latest
    container_name: db-realtime-metrics
    ports:
      - 9123:9091
    environment:
      - SERVICE_NAME=db-realtime
      - SERVICE_URL=db-realtime:4000
      - CHECK_TYPE=tcp
      - PORT=9091
    healthcheck:
      interval: 30s
      timeout: 20s
      retries: 5
      start_period: 45s
      test:
        - CMD
        - wget
        - --no-verbose
        - --tries=1
        - --spider
        - http://localhost:9091/healthz
    depends_on:
      db-realtime:
        condition: service_started
    restart: unless-stopped
    networks:
      - alfred-network
    labels:
      com.docker.compose.project: alfred
      com.docker.compose.group: monitoring
      com.docker.compose.service: db-realtime-metrics
      prometheus.metrics.port: '9091'
  db-storage:
    image: postgres:15.5-alpine
    container_name: db-storage
    ports:
      - 5000:5000
      - 5001:5001
    environment:
      ANON_KEY: eyJhbGciOiJIUzI1NiIsInR5cCI6IkpXVCJ9.eyJyb2xlIjoiYW5vbiIsImV4cCI6MTc0OTUzNjEzMH0.zcPCLGlqF3YHBP-gTlXOQ2zjV-h3VmxbThiYEg2I5io
      SERVICE_KEY: eyJhbGciOiJIUzI1NiIsInR5cCI6IkpXVCJ9.eyJyb2xlIjoic2VydmljZV9yb2xlIiwiZXhwIjoxNzQ5NTM2MTMwfQ.EDf3DT0Zl6qQbrLIQLwAXRWAN5kaJ5mvlAh1jm0CY-o
      PGRST_URL: http://db-api:3000
      PGRST_JWT_SECRET: jwt-secret-for-development-only
      DATABASE_URL: postgresql://postgres:postgres@db-postgres:5432/postgres
      REGION: local
      GLOBAL_S3_BUCKET: supabase-storage
      FILE_SIZE_LIMIT: 52428800
      FILE_STORAGE_BACKEND_PATH: /var/lib/storage
      TENANT_ID: stub
      STORAGE_BACKEND: file
      JWT_SECRET: jwt-secret-for-development-only
      ENABLE_IMAGE_TRANSFORMATION: 'true'
      SKIP_MIGRATIONS: 'true'
    volumes:
      - db-storage-data:/var/lib/storage
    healthcheck:
      interval: 30s
      timeout: 20s
      retries: 5
      start_period: 30s
      test:
        - CMD
        - wget
        - --no-verbose
        - --tries=1
        - --spider
        - http://127.0.0.1:5001/health
    depends_on:
      db-postgres:
        condition: service_healthy
      db-api:
        condition: service_started
    restart: unless-stopped
    deploy: null
    networks:
      - alfred-network
    labels:
      com.docker.compose.project: alfred
      com.docker.compose.group: database
      com.docker.compose.service: db-storage
  db-storage-metrics:
    build:
      context: ./alfred/metrics
      dockerfile: Dockerfile
    image: db-metrics:latest
    container_name: db-storage-metrics
    ports:
      - 9124:9091
    environment:
      - SERVICE_NAME=db-storage
      - SERVICE_URL=http://db-storage:5001
      - CHECK_TYPE=http
      - HEALTH_PATH=/health
      - PORT=9091
    healthcheck:
      interval: 30s
      timeout: 20s
      retries: 5
      start_period: 45s
      test:
        - CMD
        - wget
        - --no-verbose
        - --tries=1
        - --spider
        - http://localhost:9091/healthz
    depends_on:
      db-postgres:
        condition: service_healthy
      db-api:
        condition: service_started
    restart: unless-stopped
    networks:
      - alfred-network
    labels:
      com.docker.compose.project: alfred
      com.docker.compose.group: monitoring
      com.docker.compose.service: db-storage-metrics
      prometheus.metrics.port: '9091'
  agent-core:
    build:
      context: ./services/alfred-core
    image: agent-core:local
    container_name: agent-core
    ports:
      - 8011:8011
    healthcheck:
      test:
        - CMD
        - curl
        - -fsSL
        - http://localhost:8011/health
      interval: 30s
      timeout: 5s
      retries: 3
    environment:
      - ALFRED_ENVIRONMENT=development
      - ALFRED_DEBUG=true
      - ALFRED_MODE=default
      - ALFRED_ENABLE_SLACK=true
      - ALFRED_DATABASE_URL=postgresql://postgres:postgres@db-postgres:5432/postgres
      - ALFRED_REDIS_URL=redis://redis:6379
      - ALFRED_PUBSUB_EMULATOR_HOST=pubsub-emulator:8085
      - ALFRED_PROJECT_ID=alfred-agent-platform
      - ALFRED_SLACK_BOT_TOKEN=placeholder-token
      - ALFRED_SLACK_SIGNING_SECRET=placeholder-secret
      - ALFRED_OPENAI_API_KEY=sk-mock-key-for-development-only
      - ALFRED_MODEL_ROUTER_URL=http://model-router:8080
    volumes:
      - ./libs:/app/libs
    depends_on:
      db-postgres:
        condition: service_healthy
      pubsub-emulator:
        condition: service_started
      redis:
        condition: service_started
      model-router:
        condition: service_healthy
    restart: unless-stopped
    deploy: null
    networks:
      - alfred-network
    labels:
      com.docker.compose.project: alfred
      com.docker.compose.group: agents
      com.docker.compose.service: agent-core
  # slack-adapter: (consolidated into slack-bot)
  #   build:
  #     context: .
  #     dockerfile: ./alfred/adapters/slack/Dockerfile
  #   image: alfred-slack-adapter:latest
  #   container_name: slack-adapter
  #   ports:
  #   - 3011:8000
  #   - 9128:9091
  #   environment:
  #   - SLACK_SIGNING_SECRET=${SLACK_SIGNING_SECRET}
  #   - ALFRED_LOG_LEVEL=${ALFRED_LOG_LEVEL:-INFO}
  #   - PROMETHEUS_MULTIPROC_DIR=/tmp/prometheus
  #   healthcheck:
  #     interval: 30s
  #     timeout: 20s
  #     retries: 5
  #     start_period: 45s
  #     test:
  #     - CMD
  #     - curl
  #     - -f
  #     - http://localhost:8000/healthz
  #   depends_on:
  #     redis:
  #       condition: service_healthy
  #   restart: unless-stopped
  #   networks:
  #   - alfred-network
  #   labels:
  #     com.docker.compose.project: alfred
  #     com.docker.compose.group: agents
  #     com.docker.compose.service: slack-adapter
  #     prometheus.metrics.port: '9091'
  telegram-adapter:
    build:
      context: ./adapters/telegram
      dockerfile: Dockerfile
    image: ${ALFRED_REGISTRY:-ghcr.io}/alfred-platform/telegram-adapter:${ALFRED_VERSION:-latest}
    container_name: telegram-adapter
    ports:
      - 3002:8080
      - 9129:9091
    environment:
      - TELEGRAM_BOT_TOKEN=${TELEGRAM_BOT_TOKEN}
      - ALFRED_ENVIRONMENT=${ALFRED_ENVIRONMENT:-development}
      - ALFRED_LOG_LEVEL=${ALFRED_LOG_LEVEL:-INFO}
      - ALFRED_CORE_URL=http://agent-core:8011
      - PROMETHEUS_MULTIPROC_DIR=/tmp/prometheus
    healthcheck:
      interval: 30s
      timeout: 20s
      retries: 5
      start_period: 45s
      test:
        - CMD
        - curl
        - -f
        - http://localhost:8080/health
    depends_on:
      redis:
        condition: service_healthy
    restart: unless-stopped
    networks:
      - alfred-network
    labels:
      com.docker.compose.project: alfred
      com.docker.compose.group: agents
      com.docker.compose.service: telegram-adapter
      prometheus.metrics.port: '9091'
  agent-rag:
    build:
      context: ./services/rag-service
      dockerfile: Dockerfile
    image: atlas-rag-gateway:latest
    container_name: agent-rag
    ports:
      - 8501:8501
      - 9099:9091
    environment:
      - ALFRED_QDRANT_URL=http://vector-db:6333
      - ALFRED_QDRANT_HOST=vector-db
      - ALFRED_REDIS_URL=redis://redis:6379/0
      - ALFRED_DEFAULT_COLLECTION=general-knowledge
      - ALFRED_ENABLE_COLLECTIONS=true
      - ALFRED_AUTH_ENABLED=true
      - ALFRED_API_KEYS=atlas:atlas-key,alfred:alfred-key,financial:financial-key,legal:legal-key,social:social-key
      - ALFRED_RATE_LIMIT_REQUESTS=100
      - ALFRED_RATE_LIMIT_WINDOW_SECONDS=60
      - ALFRED_LOG_LEVEL=INFO
      - ALFRED_LOG_AGENT_ACCESS=true
      - ALFRED_MODEL_ROUTER_URL=http://model-router:8080
    healthcheck:
      interval: 30s
      timeout: 20s
      retries: 5
      start_period: 60s
      test:
        - CMD
        - curl
        - -f
        - http://localhost:8501/health
    depends_on:
      vector-db:
        condition: service_started
      redis:
        condition: service_started
      model-router:
        condition: service_started
    restart: unless-stopped
    deploy: null
    networks:
      - alfred-network
    labels:
      com.docker.compose.project: alfred
      com.docker.compose.group: agents
      com.docker.compose.service: agent-rag
      prometheus.metrics.port: '9091'
  agent-atlas:
    build:
      context: ./services/atlas-worker
      dockerfile: Dockerfile
    image: atlas-worker:latest
    container_name: agent-atlas
    ports:
      - 8000:8000
      - 9095:9091
    environment:
      - ALFRED_DATABASE_URL=${ALFRED_DATABASE_URL:-postgresql://${DB_USER:-postgres}:${DB_PASSWORD:-your-super-secret-password}@db-postgres:5432/${DB_NAME:-postgres}}
      - ALFRED_SUPABASE_URL=http://db-api:3000
      - ALFRED_SUPABASE_KEY=${SERVICE_ROLE_KEY:-eyJhbGciOiJIUzI1NiIsInR5cCI6IkpXVCJ9.eyJyb2xlIjoic2VydmljZV9yb2xlIiwiZXhwIjoxNzQ5NTM2MTMwfQ.EDf3DT0Zl6qQbrLIQLwAXRWAN5kaJ5mvlAh1jm0CY-o}
      - ALFRED_PUBSUB_EMULATOR_HOST=pubsub-emulator:8085
      - ALFRED_PROJECT_ID=${ALFRED_PROJECT_ID:-alfred-agent-platform}
      - PUBSUB_EMULATOR_HOST=pubsub-emulator:8085
      - PUBSUB_PROJECT_ID=${ALFRED_PROJECT_ID:-alfred-agent-platform}
      - GOOGLE_CLOUD_PROJECT=${ALFRED_PROJECT_ID:-alfred-agent-platform}
      - GOOGLE_APPLICATION_CREDENTIALS=/tmp/empty-credentials.json
      - ALFRED_GOOGLE_APPLICATION_CREDENTIALS=/tmp/empty-credentials.json
      - ALFRED_MODEL_ROUTER_URL=http://model-router:8080
      - ALFRED_RAG_URL=http://agent-rag:8501
      - ALFRED_RAG_API_KEY=atlas-key
      - OPENAI_API_KEY=${ALFRED_OPENAI_API_KEY:-sk-mock-key-for-development-only}
      - ALFRED_OPENAI_API_KEY=${ALFRED_OPENAI_API_KEY:-sk-mock-key-for-development-only}
    volumes:
      - ./config/credentials/empty-credentials.json:/tmp/empty-credentials.json
      - ./libs:/app/libs
    healthcheck:
      interval: 30s
      timeout: 20s
      retries: 5
      start_period: 60s
      test:
        - CMD
        - curl
        - -f
        - http://localhost:8000/health
    depends_on:
      agent-rag:
        condition: service_started
      redis:
        condition: service_started
      pubsub-emulator:
        condition: service_started
      model-router:
        condition: service_started
    restart: unless-stopped
    deploy: null
    networks:
      - alfred-network
    labels:
      com.docker.compose.project: alfred
      com.docker.compose.group: agents
      com.docker.compose.service: agent-atlas
      prometheus.metrics.port: '9091'
  agent-social:
    build:
      context: ./agents/social_intel
      dockerfile: Dockerfile
    image: alfred-agent-platform-v2-social-intel:latest
    container_name: agent-social
    ports:
      - 9000:9000
      - 9093:9091
    environment:
      - ALFRED_ENVIRONMENT=${ALFRED_ENVIRONMENT:-development}
      - ALFRED_DEBUG=${ALFRED_DEBUG:-true}
      - ALFRED_DATABASE_URL=${ALFRED_DATABASE_URL:-postgresql://${DB_USER:-postgres}:${DB_PASSWORD:-your-super-secret-password}@db-postgres:5432/${DB_NAME:-postgres}}
      - ALFRED_REDIS_URL=redis://redis:6379
      - ALFRED_PUBSUB_EMULATOR_HOST=pubsub-emulator:8085
      - ALFRED_PROJECT_ID=${ALFRED_PROJECT_ID:-alfred-agent-platform}
      - ALFRED_OPENAI_API_KEY=${ALFRED_OPENAI_API_KEY:-sk-mock-key-for-development-only}
      - ALFRED_YOUTUBE_API_KEY=${ALFRED_YOUTUBE_API_KEY:-youtube-mock-key-for-development-only}
      - ALFRED_SUPABASE_URL=http://db-api:3000
      - ALFRED_SUPABASE_KEY=${SERVICE_ROLE_KEY:-eyJhbGciOiJIUzI1NiIsInR5cCI6IkpXVCJ9.eyJyb2xlIjoic2VydmljZV9yb2xlIiwiZXhwIjoxNzQ5NTM2MTMwfQ.EDf3DT0Zl6qQbrLIQLwAXRWAN5kaJ5mvlAh1jm0CY-o}
      - ALFRED_RAG_URL=http://agent-rag:8501
      - ALFRED_RAG_API_KEY=social-key
      - ALFRED_RAG_COLLECTION=social-knowledge
      - ALFRED_MODEL_ROUTER_URL=http://model-router:8080
    volumes:
      - ./libs:/app/libs
    healthcheck:
      interval: 30s
      timeout: 20s
      retries: 5
      start_period: 45s
      test:
        - CMD
        - curl
        - -f
        - http://localhost:9000/health
    depends_on:
      db-postgres:
        condition: service_healthy
      pubsub-emulator:
        condition: service_started
      redis:
        condition: service_started
      agent-rag:
        condition: service_started
      model-router:
        condition: service_started
    restart: unless-stopped
    deploy: null
    networks:
      - alfred-network
    labels:
      com.docker.compose.project: alfred
      com.docker.compose.group: agents
      com.docker.compose.service: agent-social
      prometheus.metrics.port: '9091'
  agent-bizdev:
    build:
      context: services/agent-bizdev
    container_name: agent-bizdev
    ports:
      - 8012:8080
    environment:
      - ALFRED_ENVIRONMENT=development
      - ALFRED_DEBUG=true
      - ALFRED_LOG_LEVEL=${ALFRED_LOG_LEVEL:-INFO}
    healthcheck:
      interval: 30s
      timeout: 20s
      retries: 5
      start_period: 45s
      test:
        - CMD
        - curl
        - -f
        - http://agent-bizdev:8080/health
    restart: unless-stopped
    networks:
      - alfred-network
    labels:
      com.docker.compose.project: alfred
      com.docker.compose.group: agents
      com.docker.compose.service: agent-bizdev
    profiles:
      - extras
  vector-ingest:
    image: ghcr.io/locotoki/vector-ingest-base:ml-20250607
    container_name: vector-ingest
    command: ["python3", "/app/worker_simple.py"]
    volumes:
      - ./services/vector-ingest/worker_simple.py:/app/worker_simple.py:ro
    environment:
      EMBED_MODEL: sentence-transformers/all-MiniLM-L6-v2
    ports:
      - "8000:8000"
    depends_on:
      vector-db:
        condition: service_healthy
      pubsub-emulator:
        condition: service_started
    healthcheck:
      interval: 30s
      timeout: 20s
      retries: 5
      start_period: 45s
      test:
        - CMD
        - curl
        - -f
        - http://localhost:8000/health
    restart: unless-stopped
    networks:
      - alfred-network
    labels:
      com.docker.compose.project: alfred
      com.docker.compose.group: ml
      com.docker.compose.service: vector-ingest
    profiles:
      - extras
  ui-chat:
    build:
      context: ./alfred/ui
      dockerfile: Dockerfile
    container_name: ui-chat
    ports:
      - 8502:8501
      - 9098:9091
    environment:
      - ALFRED_API_URL=http://agent-core:8011
      - ALFRED_MODEL_ROUTER_URL=http://model-router:8080
      - ENABLE_DIRECT_INFERENCE=true
    volumes:
<<<<<<< HEAD
      - ./alfred/ui:/app
=======
      - ./services/streamlit-chat:/app
>>>>>>> 31094ec2
    working_dir: /app
    healthcheck:
      interval: 15s
      timeout: 3s
      retries: 5
      start_period: 30s
      test:
<<<<<<< HEAD
        - CMD-SHELL
        - "curl -f http://localhost:8501/ || exit 1"
=======
        - CMD
        - healthcheck
        - --http
        - http://localhost:8501/health
>>>>>>> 31094ec2
    depends_on:
      agent-core:
        condition: service_started
      model-router:
        condition: service_started
    restart: unless-stopped
    deploy: null
    networks:
      - alfred-network
    labels:
      com.docker.compose.project: alfred
      com.docker.compose.group: ui
      com.docker.compose.service: ui-chat
      prometheus.metrics.port: '9091'
  ui-admin:
    build:
      context: ./services/mission-control-simplified
      dockerfile: Dockerfile
    image: mission-control-simplified:latest
    container_name: ui-admin
    ports:
      - 3007:3007
      - 9126:9091
    environment:
      - ALFRED_API_URL=http://agent-core:8011
      - ALFRED_RAG_URL=http://agent-rag:8501
      - NEXT_PUBLIC_SOCIAL_INTEL_URL=http://agent-social:9000
      - NODE_ENV=production
      - PORT=3007
    healthcheck:
      interval: 30s
      timeout: 20s
      retries: 5
      start_period: 45s
      test:
        - CMD
        - healthcheck
        - --http
        - http://localhost:3007/health
    depends_on:
      agent-core:
        condition: service_started
      agent-social:
        condition: service_started
    restart: unless-stopped
    deploy: null
    networks:
      - alfred-network
    labels:
      com.docker.compose.project: alfred
      com.docker.compose.group: ui
      com.docker.compose.service: ui-admin
      prometheus.metrics.port: '9091'
  auth-ui:
    profiles:
      - extras
    build:
      context: ./services/auth-ui
      dockerfile: Dockerfile
    image: auth-ui:latest
    container_name: auth-ui
    ports:
      - 3006:80
    environment:
      - ALFRED_AUTH_URL=http://db-auth:9999
      - ALFRED_API_URL=http://db-api:3000
    healthcheck:
      interval: 30s
      timeout: 20s
      retries: 5
      start_period: 45s
      test:
        - CMD
        - healthcheck
        - --http
        - http://localhost:80/health
    depends_on:
      db-auth:
        condition: service_started
    restart: unless-stopped
    deploy: null
    networks:
      - alfred-network
    labels:
      com.docker.compose.project: alfred
      com.docker.compose.group: ui
      com.docker.compose.service: auth-ui
  monitoring-metrics:
    image: prom/prometheus:v2.48.1
    container_name: monitoring-metrics
    ports:
      - 9090:9090
    volumes:
      - ./monitoring/prometheus/prometheus.yml:/etc/prometheus/prometheus.yml
      - monitoring-metrics-data:/prometheus
    healthcheck:
      test:
        - CMD
        - wget
        - --spider
        - -q
        - http://localhost:9090/-/ready
      interval: 30s
      timeout: 5s
      retries: 3
      start_period: 45s
    restart: unless-stopped
    deploy: null
    networks:
      - alfred-network
    labels:
      com.docker.compose.project: alfred
      com.docker.compose.group: monitoring
      com.docker.compose.service: monitoring-metrics
  monitoring-dashboard:
    image: grafana/grafana:10.2.3
    container_name: monitoring-dashboard
    ports:
      - 3005:3000
    volumes:
      - ./monitoring/grafana/dashboards:/var/lib/grafana/dashboards
      - ./monitoring/grafana/provisioning:/etc/grafana/provisioning
      - monitoring-dashboard-data:/var/lib/grafana
    environment:
      GF_SECURITY_ADMIN_PASSWORD: ${MONITORING_ADMIN_PASSWORD:-admin}
    healthcheck:
      test:
        - CMD
        - wget
        - --spider
        - -q
        - http://localhost:3000/api/health
      interval: 30s
      timeout: 5s
      retries: 3
      start_period: 45s
    restart: unless-stopped
    deploy: null
    networks:
      - alfred-network
    labels:
      com.docker.compose.project: alfred
      com.docker.compose.group: monitoring
      com.docker.compose.service: monitoring-dashboard
  monitoring-node:
    image: prom/node-exporter:v1.7.0
    container_name: monitoring-node
    ports:
      - 9100:9100
    volumes:
      - /proc:/host/proc:ro
      - /sys:/host/sys:ro
      - /:/rootfs:ro
    command: null
    healthcheck:
      interval: 30s
      timeout: 20s
      retries: 5
      start_period: 45s
      test:
        - CMD
        - healthcheck
        - --http
        - http://localhost:9090/-/healthy
    restart: unless-stopped
    deploy: null
    networks:
      - alfred-network
    labels:
      com.docker.compose.project: alfred
      com.docker.compose.group: monitoring
      com.docker.compose.service: monitoring-node
  monitoring-db:
    image: prometheuscommunity/postgres-exporter:v0.15.0
    container_name: monitoring-db
    ports:
      - 9187:9187
    environment:
      DATA_SOURCE_NAME: postgresql://${DB_USER:-postgres}:${DB_PASSWORD:-your-super-secret-password}@db-postgres:5432/${DB_NAME:-postgres}?sslmode=disable
    depends_on:
      db-postgres:
        condition: service_healthy
    healthcheck:
      interval: 30s
      timeout: 20s
      retries: 5
      start_period: 45s
      test:
        - CMD
        - healthcheck
        - --http
        - http://localhost:9187/metrics
    restart: unless-stopped
    deploy: null
    networks:
      - alfred-network
    labels:
      com.docker.compose.project: alfred
      com.docker.compose.group: monitoring
      com.docker.compose.service: monitoring-db
  monitoring-redis:
    image: oliver006/redis_exporter:v1.55.0
    container_name: monitoring-redis
    ports:
      - 9125:9121
    environment:
      REDIS_ADDR: redis:6379
    depends_on:
      redis:
        condition: service_started
    healthcheck:
      interval: 30s
      timeout: 20s
      retries: 5
      start_period: 45s
      test:
        - CMD
        - healthcheck
        - --http
        - http://localhost:9125/metrics
    restart: unless-stopped
    deploy: null
    networks:
      - alfred-network
    labels:
      com.docker.compose.project: alfred
      com.docker.compose.group: monitoring
      com.docker.compose.service: monitoring-redis
  mail-server:
    image: mailhog/mailhog:v1.0.1
    container_name: mail-server
    ports:
      - 1025:1025
      - 8025:8025
    healthcheck:
      test:
        - CMD
<<<<<<< HEAD
        - healthcheck
        - --tcp
        - localhost:1025
=======
        - wget
        - --spider
        - -q
        - http://localhost:8025/
      interval: 15s
      timeout: 3s
      retries: 5
>>>>>>> 31094ec2
    restart: unless-stopped
    deploy: null
    networks:
      - alfred-network
    labels:
      com.docker.compose.project: alfred
      com.docker.compose.group: mail
      com.docker.compose.service: mail-server
  hubspot-mock:
    build:
      context: ./services/hubspot-mock
      dockerfile: Dockerfile
    image: ghcr.io/locotoki/hubspot-mock:latest
    container_name: hubspot-mock
    ports:
      - 8088:8000
    environment:
      - PORT=8000
    healthcheck:
      interval: 30s
      timeout: 20s
      retries: 5
      start_period: 45s
      test:
        - CMD
        - curl
        - -f
        - http://localhost:8000/health
    restart: unless-stopped
    networks:
      - alfred-network
    labels:
      com.docker.compose.project: alfred
      com.docker.compose.service: hubspot-mock
  crm-sync:
    build:
      context: ./services/crm-sync
      dockerfile: Dockerfile
    image: ghcr.io/locotoki/crm-sync:latest
    container_name: crm-sync
    ports:
      - 8096:8000
    environment:
      - HUBSPOT_URL=http://hubspot-mock:8000
    healthcheck:
      interval: 30s
      timeout: 20s
      retries: 5
      start_period: 45s
      test:
        - CMD
        - curl
        - -f
        - http://localhost:8000/healthz
    restart: unless-stopped
    networks:
      - alfred-network
    depends_on:
      - hubspot-mock
    labels:
      com.docker.compose.project: alfred
      com.docker.compose.service: crm-sync
  contact-ingest:
    build:
      context: ./services/contact-ingest
      dockerfile: Dockerfile
    image: ghcr.io/locotoki/contact-ingest:latest
    container_name: contact-ingest
    ports:
      - 8082:8081
    environment:
      - CRM_SYNC_URL=http://crm-sync:8000/sync
      - INGEST_DIR=/app/data
    depends_on:
      - crm-sync
    profiles:
      - bizdev
    healthcheck:
      interval: 30s
      timeout: 20s
      retries: 5
      start_period: 45s
      test:
        - CMD
        - curl
        - -f
        - http://localhost:8081/healthz
    restart: unless-stopped
    networks:
      - alfred-network
    labels:
      com.docker.compose.project: alfred
      com.docker.compose.service: contact-ingest
  db-exporter:
    image: quay.io/prometheuscommunity/postgres-exporter:latest
    depends_on:
      - db-postgres
    environment:
      DATA_SOURCE_NAME: postgresql://postgres:postgres@db-postgres:5432/postgres?sslmode=disable
    restart: unless-stopped
    networks:
      - alfred-network
    labels:
      com.docker.compose.project: alfred
      com.docker.compose.group: monitoring
      com.docker.compose.service: db-exporter
  slack-bot:
    build:
      context: ./services/slack-bot
      dockerfile: Dockerfile
    image: ghcr.io/digital-native-ventures/slack-bot:${TAG:-edge}
    container_name: slack-bot
    ports:
      - 3011:8000 # Using original slack-adapter port
    environment:
      - SLACK_BOT_TOKEN=${SLACK_BOT_TOKEN}
      - SLACK_SIGNING_SECRET=${SLACK_SIGNING_SECRET}
      - SLACK_APP_TOKEN=${SLACK_APP_TOKEN} # For Socket Mode
      - REDIS_URL=redis://:${REDIS_PASSWORD}@redis:6379
    depends_on:
      redis:
        condition: service_healthy
    healthcheck:
      test:
        - CMD
        - curl
        - -fsSL
        - http://localhost:8000/health
      interval: 30s
      timeout: 5s
      retries: 3
      start_period: 30s
    restart: unless-stopped
    networks:
      - alfred-network
    labels:
      com.docker.compose.project: alfred
      com.docker.compose.group: agents
      com.docker.compose.service: slack-bot
volumes:
  redis-data:
    name: alfred-redis-data
  vector-db-data:
    name: alfred-vector-db-data
  llm-service-data:
    name: alfred-llm-service-data
  db-postgres-data:
    name: alfred-db-postgres-data
  db-storage-data:
    name: alfred-db-storage-data
  monitoring-metrics-data:
    name: alfred-monitoring-metrics-data
  monitoring-dashboard-data:
    name: alfred-monitoring-dashboard-data
networks:
  alfred-network:<|MERGE_RESOLUTION|>--- conflicted
+++ resolved
@@ -360,11 +360,7 @@
       GOTRUE_API_PORT: 9999
       API_EXTERNAL_URL: ${API_EXTERNAL_URL:-http://localhost:8000}
       GOTRUE_DB_DRIVER: postgres
-<<<<<<< HEAD
-      GOTRUE_DB_DATABASE_URL: postgres://postgres:5a2953e749c7af6d0eacad8977830118@db-postgres:5432/postgres?sslmode=disable&search_path=auth
-=======
       GOTRUE_DB_DATABASE_URL: postgres://postgres:${POSTGRES_PASSWORD}@db-postgres:5432/postgres?search_path=auth
->>>>>>> 31094ec2
       GOTRUE_SITE_URL: ${SITE_URL:-http://localhost:3000}
       GOTRUE_URI_ALLOW_LIST: ${ADDITIONAL_REDIRECT_URLS}
       GOTRUE_DISABLE_SIGNUP: ${DISABLE_SIGNUP:-false}
@@ -372,11 +368,7 @@
       GOTRUE_JWT_AUD: authenticated
       GOTRUE_JWT_DEFAULT_GROUP_NAME: authenticated
       GOTRUE_JWT_EXP: ${JWT_EXPIRY:-3600}
-<<<<<<< HEAD
-      GOTRUE_JWT_SECRET: ${JWT_SECRET}
-=======
       GOTRUE_JWT_SECRET: ${DB_JWT_SECRET}
->>>>>>> 31094ec2
       GOTRUE_EXTERNAL_EMAIL_ENABLED: ${ENABLE_EMAIL_SIGNUP:-true}
       GOTRUE_MAILER_AUTOCONFIRM: ${ENABLE_EMAIL_AUTOCONFIRM:-false}
       GOTRUE_SMTP_ADMIN_EMAIL: admin@example.com
@@ -385,11 +377,6 @@
       GOTRUE_SMTP_USER: ${SMTP_USER:-}
       GOTRUE_SMTP_PASS: ${SMTP_PASS:-}
       GOTRUE_SMTP_SENDER_NAME: Alfred Auth
-<<<<<<< HEAD
-    command:
-      - auth
-=======
->>>>>>> 31094ec2
     healthcheck:
       interval: 30s
       timeout: 20s
@@ -529,21 +516,6 @@
       SUPABASE_PUBLIC_URL: ${SUPABASE_PUBLIC_URL:-http://localhost:8000}
       SUPABASE_ANON_KEY: ${ANON_KEY:-eyJhbGciOiJIUzI1NiIsInR5cCI6IkpXVCJ9.eyJyb2xlIjoiYW5vbiIsImV4cCI6MTc0OTUzNjEzMH0.zcPCLGlqF3YHBP-gTlXOQ2zjV-h3VmxbThiYEg2I5io}
       SUPABASE_SERVICE_KEY: ${SERVICE_ROLE_KEY:-eyJhbGciOiJIUzI1NiIsInR5cCI6IkpXVCJ9.eyJyb2xlIjoic2VydmljZV9yb2xlIiwiZXhwIjoxNzQ5NTM2MTMwfQ.EDf3DT0Zl6qQbrLIQLwAXRWAN5kaJ5mvlAh1jm0CY-o}
-<<<<<<< HEAD
-    healthcheck:
-      interval: 30s
-      timeout: 20s
-      retries: 5
-      start_period: 45s
-      test:
-        - CMD
-        - wget
-        - --no-verbose
-        - --tries=1
-        - --spider
-        - http://localhost:3000/api/health
-=======
->>>>>>> 31094ec2
     depends_on:
       db-postgres:
         condition: service_healthy
@@ -1114,11 +1086,7 @@
       - ALFRED_MODEL_ROUTER_URL=http://model-router:8080
       - ENABLE_DIRECT_INFERENCE=true
     volumes:
-<<<<<<< HEAD
-      - ./alfred/ui:/app
-=======
       - ./services/streamlit-chat:/app
->>>>>>> 31094ec2
     working_dir: /app
     healthcheck:
       interval: 15s
@@ -1126,15 +1094,10 @@
       retries: 5
       start_period: 30s
       test:
-<<<<<<< HEAD
-        - CMD-SHELL
-        - "curl -f http://localhost:8501/ || exit 1"
-=======
         - CMD
         - healthcheck
         - --http
         - http://localhost:8501/health
->>>>>>> 31094ec2
     depends_on:
       agent-core:
         condition: service_started
@@ -1372,11 +1335,6 @@
     healthcheck:
       test:
         - CMD
-<<<<<<< HEAD
-        - healthcheck
-        - --tcp
-        - localhost:1025
-=======
         - wget
         - --spider
         - -q
@@ -1384,7 +1342,6 @@
       interval: 15s
       timeout: 3s
       retries: 5
->>>>>>> 31094ec2
     restart: unless-stopped
     deploy: null
     networks:
