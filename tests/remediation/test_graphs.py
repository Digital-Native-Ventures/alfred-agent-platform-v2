"""
Tests for remediation graphs.

This module provides unit tests for the remediation graph workflows,
ensuring that the LangGraph-based remediation processes work correctly.
"""

import time
from unittest.mock import MagicMock, patch

import freezegun
<<<<<<< HEAD
from alfred.remediation.graphs import (
    restart_service,
    wait_for_stabilization,
    probe_health,
    should_retry_or_complete,
=======
import pytest

from remediation import settings
from remediation.graphs import (
>>>>>>> ba61ad40
    complete_remediation,
    escalate_issue,
    probe_health,
    restart_service,
    restart_then_verify,
    should_retry_or_complete,
    wait_for_stabilization,
)
<<<<<<< HEAD
from alfred.remediation import settings
=======
>>>>>>> ba61ad40


@pytest.fixture
def basic_state():
    """Basic remediation state for testing"""
    return {
        "service_name": "test-service",
        "wait_seconds": 5,
        "max_retries": 3,
        "retry_count": 0,
        "start_timestamp": time.time(),
    }


@pytest.fixture
def mock_requests():
    with patch("remediation.graphs.requests") as mock:
        # Configure mock responses for different endpoints
        restart_response = MagicMock()
        restart_response.status_code = 200

        health_response = MagicMock()
        health_response.status_code = 200
        health_response.text = '{"status": "healthy"}'

        mock.post.return_value = restart_response
        mock.get.return_value = health_response

        yield mock


@patch("remediation.settings.get_webhook_url")
def test_restart_service_success(mock_get_webhook, basic_state, mock_requests):
    """Test successful service restart"""
    webhook_url = "http://n8n:5678/webhook/restart-service"
    mock_get_webhook.return_value = webhook_url

    result = restart_service(basic_state)

    # Verify API call
    mock_requests.post.assert_called_once_with(
        webhook_url, json={"service": "test-service"}, timeout=settings.PROBE_TIMEOUT
    )

    # Verify state updates
    assert result["restart_status"] == "success"
    assert "restart_timestamp" in result


@patch("remediation.settings.get_webhook_url")
def test_restart_service_failure(mock_get_webhook, basic_state, mock_requests):
    """Test failed service restart"""
    webhook_url = "http://n8n:5678/webhook/restart-service"
    mock_get_webhook.return_value = webhook_url
    mock_requests.post.side_effect = Exception("Connection error")

    result = restart_service(basic_state)

    # Verify state updates for failure
    assert result["restart_status"] == "failed"
    assert result["error"] == "Connection error"


@patch("remediation.graphs.time.sleep")
def test_wait_for_stabilization(mock_sleep, basic_state):
    """Test waiting for service stabilization"""
    result = wait_for_stabilization(basic_state)

    # Verify sleep was called with the value from state
    mock_sleep.assert_called_once_with(5)

    # Verify state updates
    assert result["wait_completed"] is True
    assert "wait_timestamp" in result


@patch("remediation.graphs.time.sleep")
def test_wait_for_stabilization_default(mock_sleep):
    """Test waiting for service stabilization with default value"""
    state = {"service_name": "test-service"}
    result = wait_for_stabilization(state)

    # Verify sleep was called with the default value
    mock_sleep.assert_called_once_with(settings.DEFAULT_WAIT_SECONDS)

    # Verify state updates
    assert result["wait_completed"] is True
    assert "wait_timestamp" in result


def test_probe_health_success(basic_state, mock_requests):
    """Test successful health probe"""
    mock_requests.get.return_value.status_code = 200

    result = probe_health(basic_state)

    # Verify API call
    mock_requests.get.assert_called_once_with(
        "http://test-service:8080/health", timeout=settings.PROBE_TIMEOUT
    )

    # Verify state updates
    assert result["probe_status_code"] == 200
    assert result["health_ok"] is True
    assert "probe_timestamp" in result


def test_probe_health_failure(basic_state, mock_requests):
    """Test failed health probe"""
    mock_requests.get.return_value.status_code = 500

    result = probe_health(basic_state)

    # Verify state updates for failure
    assert result["probe_status_code"] == 500
    assert result["health_ok"] is False


def test_probe_health_exception(basic_state, mock_requests):
    """Test exception during health probe"""
    error_message = "Connection refused"
    mock_requests.get.side_effect = Exception(error_message)

    result = probe_health(basic_state)

    # Verify state updates for exception
    assert result["probe_status_code"] == 500
    assert result["health_ok"] is False
    assert result["probe_response"] == error_message
    assert result["probe_error"] == error_message  # Verify error is exposed


@patch("remediation.settings.MAX_RETRIES", 5)  # Override for this test
def test_should_retry_or_complete_with_settings():
    """Test decision function using settings for max retries"""
    state = {
        "health_ok": False,
        "retry_count": 4,
    }

    result = should_retry_or_complete(state)

    # Should still retry because MAX_RETRIES is now 5
    assert result == "retry"
    assert state["retry_count"] == 5


def test_should_retry_or_complete_success():
    """Test decision function when health is ok"""
    state = {"health_ok": True, "retry_count": 1, "max_retries": 3}

    result = should_retry_or_complete(state)

    assert result == "complete"


def test_should_retry_or_complete_retry():
    """Test decision function when health not ok but retries available"""
    state = {"health_ok": False, "retry_count": 1, "max_retries": 3}

    result = should_retry_or_complete(state)

    assert result == "retry"
    assert state["retry_count"] == 2  # Incremented


def test_should_retry_or_complete_escalate():
    """Test decision function when max retries reached"""
    state = {"health_ok": False, "retry_count": 3, "max_retries": 3}

    result = should_retry_or_complete(state)

    assert result == "escalate"


def test_complete_remediation(basic_state):
    """Test successful remediation completion"""
    basic_state["thread_ts"] = "1234567890.123456"
    basic_state["channel"] = "C12345"

    result = complete_remediation(basic_state)

    assert result["remediation_status"] == "success"
    assert result["remediation_completed"] is True
    assert result["thread_updated"] is True
    assert "completion_message" in result


def test_escalate_issue(basic_state):
    """Test issue escalation"""
    basic_state["thread_ts"] = "1234567890.123456"
    basic_state["channel"] = "C12345"
    basic_state["retry_count"] = 3

    result = escalate_issue(basic_state)

    assert result["remediation_status"] == "escalated"
    assert result["remediation_completed"] is True
    assert result["thread_updated"] is True
    assert "escalation_message" in result


def test_escalate_issue_with_error(basic_state):
    """Test issue escalation with probe error"""
    basic_state["thread_ts"] = "1234567890.123456"
    basic_state["channel"] = "C12345"
    basic_state["retry_count"] = 3
    basic_state["probe_error"] = "Connection timeout"

    result = escalate_issue(basic_state)

    # Verify error is included in escalation message
    assert "Last error: Connection timeout" in result["escalation_message"]
    assert result["remediation_status"] == "escalated"


@patch("remediation.graphs.time.sleep")
@patch("remediation.settings.get_webhook_url")
def test_restart_then_verify_graph_success(mock_get_webhook, mock_sleep, mock_requests):
    """Test successful execution of the full graph"""
    webhook_url = "http://n8n:5678/webhook/restart-service"
    mock_get_webhook.return_value = webhook_url

    # Configure for successful remediation
    mock_requests.get.return_value.status_code = 200

    # Create graph
    graph, initial_state = restart_then_verify("test-service", wait_seconds=1)

    # Run the graph
    result = graph.invoke(initial_state)

    # Verify the final state contains success markers
    assert result["remediation_status"] == "success"
    assert result["remediation_completed"] is True
    assert result["health_ok"] is True


@patch("remediation.graphs.time.sleep")
@patch("remediation.settings.get_webhook_url")
def test_restart_then_verify_graph_retry_then_success(mock_get_webhook, mock_sleep, mock_requests):
    """Test graph with one failed attempt then success"""
    webhook_url = "http://n8n:5678/webhook/restart-service"
    mock_get_webhook.return_value = webhook_url

    # First health probe fails, second succeeds
    responses = [MagicMock(), MagicMock()]
    responses[0].status_code = 500
    responses[1].status_code = 200
    mock_requests.get.side_effect = responses

    # Create graph
    graph, initial_state = restart_then_verify("test-service", wait_seconds=1)

    # Run the graph
    result = graph.invoke(initial_state)

    # Verify retry occurred then succeeded
    assert result["retry_count"] == 1
    assert result["remediation_status"] == "success"
    assert result["remediation_completed"] is True
    assert result["health_ok"] is True


@patch("remediation.graphs.time.sleep")
@patch("remediation.settings.get_webhook_url")
def test_restart_then_verify_graph_escalation(mock_get_webhook, mock_sleep, mock_requests):
    """Test graph escalation after max retries"""
    webhook_url = "http://n8n:5678/webhook/restart-service"
    mock_get_webhook.return_value = webhook_url

    # All health probes fail
    mock_requests.get.return_value.status_code = 500

    # Create graph with fewer retries for faster testing
    graph, initial_state = restart_then_verify("test-service", wait_seconds=1, max_retries=2)

    # Run the graph
    result = graph.invoke(initial_state)

    # Verify escalation after retries
    assert result["retry_count"] == 2  # Hit max retries
    assert result["remediation_status"] == "escalated"
    assert result["remediation_completed"] is True
    assert result["health_ok"] is False


@patch("remediation.settings.MAX_RETRIES", 5)
@patch("remediation.settings.DEFAULT_WAIT_SECONDS", 10)
@patch("remediation.graphs.time.sleep")
@patch("remediation.settings.get_webhook_url")
def test_restart_then_verify_with_default_settings(mock_get_webhook, mock_sleep, mock_requests):
    """Test graph using environment settings"""
    webhook_url = "http://n8n:5678/webhook/restart-service"
    mock_get_webhook.return_value = webhook_url

    # Create graph with default settings
    graph, initial_state = restart_then_verify("test-service")

    # Check that initial state reflects environment settings
    assert initial_state["max_retries"] == 5
    assert initial_state["wait_seconds"] == 10<|MERGE_RESOLUTION|>--- conflicted
+++ resolved
@@ -9,18 +9,10 @@
 from unittest.mock import MagicMock, patch
 
 import freezegun
-<<<<<<< HEAD
+import pytest
+
+from alfred.remediation import settings
 from alfred.remediation.graphs import (
-    restart_service,
-    wait_for_stabilization,
-    probe_health,
-    should_retry_or_complete,
-=======
-import pytest
-
-from remediation import settings
-from remediation.graphs import (
->>>>>>> ba61ad40
     complete_remediation,
     escalate_issue,
     probe_health,
@@ -29,10 +21,6 @@
     should_retry_or_complete,
     wait_for_stabilization,
 )
-<<<<<<< HEAD
-from alfred.remediation import settings
-=======
->>>>>>> ba61ad40
 
 
 @pytest.fixture
