--- conflicted
+++ resolved
@@ -18,16 +18,7 @@
 explicit_package_bases = True
 
 # Excluded directories and files
-<<<<<<< HEAD
-exclude = [
-    'slack-app',
-    '.*/tests/.*',
-    'services/mission-control.old',
-    'services/alfred-bot/app',
-]
-=======
-exclude = slack-app, .*/tests/.*, services/mission-control.old, services/alfred-bot
->>>>>>> 6013af9c
+exclude = slack-app, .*/tests/.*, services/mission-control.old, services/alfred-bot, services/alfred-bot/app
 
 [mypy.overrides]
 module = "slack-app.*"
