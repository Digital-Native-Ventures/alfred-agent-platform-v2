--- conflicted
+++ resolved
@@ -3,18 +3,10 @@
 Return a markdown table with columns: | Status | ID | File | Description |.  
 Use [ ] for unchecked tasks and [x] for completed ones. -->
 
-<<<<<<< HEAD
-| Status | ID  | File                       | Description                                                      |
-|--------|-----|----------------------------|------------------------------------------------------------------|
-| [ ]    | 001 | task-ticker.yml            | Fix task-ticker trigger (remove branches-ignore: [main])        |
-| [ ]    | 002 | architect_review.yml       | Deploy architect_review.yml auto-merge workflow to main          |
-| [ ]    | 003 | PR #710                    | Enable optional E2E & perf-stress jobs                           |
-| [ ]    | 004 | PR #710                    | Make flake-detector a required gate                              |
-| [ ]    | 005 | Issue #695                 | Kick-off Dependabot + weekly Trivy automation                    |
-| [ ]    | 006 | Migrate_Slack_Adapter.md   | Migrate Slack adapter from ngrok to Cloudflare Tunnel            |
-| [ ]    | 007 | Slack_Manifest_Update.md   | Update Slack manifest for Cloudflare Tunnel migration            |
-| [ ]    | 008 | Issue #697                 | Begin BizDev agent scaffold                                      |
-=======
+## Planning bullets
+- Fix task-ticker trigger (remove branches-ignore: [main])
+- Deploy architect_review.yml auto-merge workflow to main
+
 | Status | ID  | File                        | Description                                           |
 |--------|-----|-----------------------------|-------------------------------------------------------|
 | [x]    | 001 | PR #710                     | Enable optional E2E & perf-stress jobs                |
@@ -22,5 +14,4 @@
 | [ ]    | 003 | Issue #695                  | Kick-off Dependabot + weekly Trivy automation         |
 | [ ]    | 004 | Migrate_Slack_Adapter.md    | Migrate Slack adapter from ngrok to Cloudflare Tunnel |
 | [ ]    | 005 | Slack_Manifest_Update.md    | Update Slack manifest for Cloudflare Tunnel migration |
-| [ ]    | 006 | Issue #697                  | Begin BizDev agent scaffold                           |
->>>>>>> b6f214be
+| [ ]    | 006 | Issue #697                  | Begin BizDev agent scaffold                           |