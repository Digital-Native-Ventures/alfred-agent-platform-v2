<<<<<<< HEAD
| Status | ID  | File                       | Description                                                      |
|--------|-----|----------------------------|------------------------------------------------------------------|
| [ ]    | 001 | task-ticker.yml            | Fix task-ticker trigger (remove branches-ignore: [main])        |
| [ ]    | 002 | architect_review.yml       | Deploy architect_review.yml auto-merge workflow to main          |
| [ ]    | 003 | PR #710                    | Enable optional E2E & perf-stress jobs                           |
| [ ]    | 004 | PR #710                    | Make flake-detector a required gate                              |
| [ ]    | 005 | Issue #695                 | Kick-off Dependabot + weekly Trivy automation                    |
| [ ]    | 006 | Migrate_Slack_Adapter.md   | Migrate Slack adapter from ngrok to Cloudflare Tunnel            |
| [ ]    | 007 | Slack_Manifest_Update.md   | Update Slack manifest for Cloudflare Tunnel migration            |
=======
| Status | ID  | File                        | Description                                           |
|--------|-----|-----------------------------|-------------------------------------------------------|
| [x]    | 001 | PR #710                     | Enable optional E2E & perf-stress jobs                |
| [x]    | 002 | PR #710                     | Make flake-detector a required gate                   |
| [ ]    | 003 | Issue #695                  | Kick-off Dependabot + weekly Trivy automation         |
| [ ]    | 004 | Migrate_Slack_Adapter.md    | Migrate Slack adapter from ngrok to Cloudflare Tunnel |
| [ ]    | 005 | Slack_Manifest_Update.md    | Update Slack manifest for Cloudflare Tunnel migration |


<!-- nudge Wed Jun 18 17:47:14 WEST 2025 - mark task 001 complete -->
>>>>>>> b6f214be
<|MERGE_RESOLUTION|>--- conflicted
+++ resolved
@@ -1,14 +1,3 @@
-<<<<<<< HEAD
-| Status | ID  | File                       | Description                                                      |
-|--------|-----|----------------------------|------------------------------------------------------------------|
-| [ ]    | 001 | task-ticker.yml            | Fix task-ticker trigger (remove branches-ignore: [main])        |
-| [ ]    | 002 | architect_review.yml       | Deploy architect_review.yml auto-merge workflow to main          |
-| [ ]    | 003 | PR #710                    | Enable optional E2E & perf-stress jobs                           |
-| [ ]    | 004 | PR #710                    | Make flake-detector a required gate                              |
-| [ ]    | 005 | Issue #695                 | Kick-off Dependabot + weekly Trivy automation                    |
-| [ ]    | 006 | Migrate_Slack_Adapter.md   | Migrate Slack adapter from ngrok to Cloudflare Tunnel            |
-| [ ]    | 007 | Slack_Manifest_Update.md   | Update Slack manifest for Cloudflare Tunnel migration            |
-=======
 | Status | ID  | File                        | Description                                           |
 |--------|-----|-----------------------------|-------------------------------------------------------|
 | [x]    | 001 | PR #710                     | Enable optional E2E & perf-stress jobs                |
@@ -18,5 +7,4 @@
 | [ ]    | 005 | Slack_Manifest_Update.md    | Update Slack manifest for Cloudflare Tunnel migration |
 
 
-<!-- nudge Wed Jun 18 17:47:14 WEST 2025 - mark task 001 complete -->
->>>>>>> b6f214be
+<!-- nudge Wed Jun 18 17:47:14 WEST 2025 - mark task 001 complete -->